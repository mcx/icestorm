/*
 *  iceprog -- simple programming tool for FTDI-based Lattice iCE programmers
 *
 *  Copyright (C) 2015  Clifford Wolf <clifford@clifford.at>
 *  Copyright (C) 2018  Piotr Esden-Tempski <piotr@esden.net>
 *
 *  Permission to use, copy, modify, and/or distribute this software for any
 *  purpose with or without fee is hereby granted, provided that the above
 *  copyright notice and this permission notice appear in all copies.
 *
 *  THE SOFTWARE IS PROVIDED "AS IS" AND THE AUTHOR DISCLAIMS ALL WARRANTIES
 *  WITH REGARD TO THIS SOFTWARE INCLUDING ALL IMPLIED WARRANTIES OF
 *  MERCHANTABILITY AND FITNESS. IN NO EVENT SHALL THE AUTHOR BE LIABLE FOR
 *  ANY SPECIAL, DIRECT, INDIRECT, OR CONSEQUENTIAL DAMAGES OR ANY DAMAGES
 *  WHATSOEVER RESULTING FROM LOSS OF USE, DATA OR PROFITS, WHETHER IN AN
 *  ACTION OF CONTRACT, NEGLIGENCE OR OTHER TORTIOUS ACTION, ARISING OUT OF
 *  OR IN CONNECTION WITH THE USE OR PERFORMANCE OF THIS SOFTWARE.
 *
 *  Relevant Documents:
 *  -------------------
 *  http://www.latticesemi.com/~/media/Documents/UserManuals/EI/icestickusermanual.pdf
 *  http://www.micron.com/~/media/documents/products/data-sheet/nor-flash/serial-nor/n25q/n25q_32mb_3v_65nm.pdf
 */

#define _GNU_SOURCE

#include <stdio.h>
#include <stdint.h>
#include <stdbool.h>
#include <stdlib.h>
#include <unistd.h>
#include <string.h>
#include <getopt.h>
#include <errno.h>
#include <sys/types.h>
#include <sys/stat.h>

#ifdef _WIN32
#include <io.h> /* _setmode() */
#include <fcntl.h> /* _O_BINARY */
#endif

#include "mpsse.h"

static bool verbose = false;

// ---------------------------------------------------------
// FLASH definitions
// ---------------------------------------------------------

/* Flash command definitions */
/* This command list is based on the Winbond W25Q128JV Datasheet */
enum flash_cmd {
	FC_WE = 0x06, /* Write Enable */
	FC_SRWE = 0x50, /* Volatile SR Write Enable */
	FC_WD = 0x04, /* Write Disable */
	FC_RPD = 0xAB, /* Release Power-Down, returns Device ID */
	FC_MFGID = 0x90, /*  Read Manufacturer/Device ID */
	FC_JEDECID = 0x9F, /* Read JEDEC ID */
	FC_UID = 0x4B, /* Read Unique ID */
	FC_RD = 0x03, /* Read Data */
	FC_FR = 0x0B, /* Fast Read */
	FC_PP = 0x02, /* Page Program */
	FC_SE = 0x20, /* Sector Erase 4kb */
	FC_BE32 = 0x52, /* Block Erase 32kb */
	FC_BE64 = 0xD8, /* Block Erase 64kb */
	FC_CE = 0xC7, /* Chip Erase */
	FC_RSR1 = 0x05, /* Read Status Register 1 */
	FC_WSR1 = 0x01, /* Write Status Register 1 */
	FC_RSR2 = 0x35, /* Read Status Register 2 */
	FC_WSR2 = 0x31, /* Write Status Register 2 */
	FC_RSR3 = 0x15, /* Read Status Register 3 */
	FC_WSR3 = 0x11, /* Write Status Register 3 */
	FC_RSFDP = 0x5A, /* Read SFDP Register */
	FC_ESR = 0x44, /* Erase Security Register */
	FC_PSR = 0x42, /* Program Security Register */
	FC_RSR = 0x48, /* Read Security Register */
	FC_GBL = 0x7E, /* Global Block Lock */
	FC_GBU = 0x98, /* Global Block Unlock */
	FC_RBL = 0x3D, /* Read Block Lock */
	FC_RPR = 0x3C, /* Read Sector Protection Registers (adesto) */
	FC_IBL = 0x36, /* Individual Block Lock */
	FC_IBU = 0x39, /* Individual Block Unlock */
	FC_EPS = 0x75, /* Erase / Program Suspend */
	FC_EPR = 0x7A, /* Erase / Program Resume */
	FC_PD = 0xB9, /* Power-down */
	FC_QPI = 0x38, /* Enter QPI mode */
	FC_ERESET = 0x66, /* Enable Reset */
	FC_RESET = 0x99, /* Reset Device */
};

// ---------------------------------------------------------
// Hardware specific CS, CReset, CDone functions
// ---------------------------------------------------------

static void set_cs_creset(int cs_b, int creset_b)
{
	uint8_t gpio = 0;
	uint8_t direction = 0x93;

	if (cs_b) {
		// ADBUS4 (GPIOL0)
		gpio |= 0x10;
	}

	if (creset_b) {
		// ADBUS7 (GPIOL3)
		gpio |= 0x80;
	}

	mpsse_set_gpio(gpio, direction);
}

static bool get_cdone(void)
{
	// ADBUS6 (GPIOL2)
	return (mpsse_readb_low() & 0x40) != 0;
}

// ---------------------------------------------------------
// FLASH function implementations
// ---------------------------------------------------------

// the FPGA reset is released so also FLASH chip select should be deasserted
static void flash_release_reset()
{
	set_cs_creset(1, 1);
}

// FLASH chip select assert
// should only happen while FPGA reset is asserted
static void flash_chip_select()
{
	set_cs_creset(0, 0);
}

// FLASH chip select deassert
static void flash_chip_deselect()
{
	set_cs_creset(1, 0);
}

// SRAM reset is the same as flash_chip_select()
// For ease of code reading we use this function instead
static void sram_reset()
{
	// Asserting chip select and reset lines
	set_cs_creset(0, 0);
}

// SRAM chip select assert
// When accessing FPGA SRAM the reset should be released
static void sram_chip_select()
{
	set_cs_creset(0, 1);
}

static void flash_read_id()
{
	/* JEDEC ID structure:
	 * Byte No. | Data Type
	 * ---------+----------
	 *        0 | FC_JEDECID Request Command
	 *        1 | MFG ID
	 *        2 | Dev ID 1
	 *        3 | Dev ID 2
	 *        4 | Ext Dev Str Len
	 */

	uint8_t data[260] = { FC_JEDECID };
	int len = 5; // command + 4 response bytes

	if (verbose)
		fprintf(stderr, "read flash ID..\n");

	flash_chip_select();

	// Write command and read first 4 bytes
	mpsse_xfer_spi(data, len);

	if (data[4] == 0xFF)
		fprintf(stderr, "Extended Device String Length is 0xFF, "
				"this is likely a read error. Ignorig...\n");
	else {
		// Read extended JEDEC ID bytes
		if (data[4] != 0) {
			len += data[4];
			mpsse_xfer_spi(data + 5, len - 5);
		}
	}

	flash_chip_deselect();

	// TODO: Add full decode of the JEDEC ID.
	fprintf(stderr, "flash ID:");
	for (int i = 1; i < len; i++)
		fprintf(stderr, " 0x%02X", data[i]);
	fprintf(stderr, "\n");
}

static void flash_reset()
{
	uint8_t data[8] = { 0xff, 0xff, 0xff, 0xff, 0xff, 0xff, 0xff, 0xff };

	flash_chip_select();
	mpsse_xfer_spi(data, 8);
	flash_chip_deselect();
}

static void flash_power_up()
{
	uint8_t data_rpd[1] = { FC_RPD };
	flash_chip_select();
	mpsse_xfer_spi(data_rpd, 1);
	flash_chip_deselect();
}

static void flash_power_down()
{
	uint8_t data[1] = { FC_PD };
	flash_chip_select();
	mpsse_xfer_spi(data, 1);
	flash_chip_deselect();
}

static uint8_t flash_read_status()
{
	uint8_t data[2] = { FC_RSR1 };

	flash_chip_select();
	mpsse_xfer_spi(data, 2);
	flash_chip_deselect();

	if (verbose) {
		fprintf(stderr, "SR1: 0x%02X\n", data[1]);
		fprintf(stderr, " - SPRL: %s\n",
			((data[1] & (1 << 7)) == 0) ? 
				"unlocked" : 
				"locked");
		fprintf(stderr, " -  SPM: %s\n",
			((data[1] & (1 << 6)) == 0) ?
				"Byte/Page Prog Mode" :
				"Sequential Prog Mode");
		fprintf(stderr, " -  EPE: %s\n",
			((data[1] & (1 << 5)) == 0) ?
				"Erase/Prog success" :
				"Erase/Prog error");
		fprintf(stderr, "-  SPM: %s\n",
			((data[1] & (1 << 4)) == 0) ?
				"~WP asserted" :
				"~WP deasserted");
		fprintf(stderr, " -  SWP: ");
		switch((data[1] >> 2) & 0x3) {
			case 0:
				fprintf(stderr, "All sectors unprotected\n");
				break;
			case 1:
				fprintf(stderr, "Some sectors protected\n");
				break;
			case 2:
				fprintf(stderr, "Reserved (xxxx 10xx)\n");
				break;
			case 3:
				fprintf(stderr, "All sectors protected\n");
				break;
		}
		fprintf(stderr, " -  WEL: %s\n",
			((data[1] & (1 << 1)) == 0) ?
				"Not write enabled" :
				"Write enabled");
		fprintf(stderr, " - ~RDY: %s\n",
			((data[1] & (1 << 0)) == 0) ?
				"Ready" :
				"Busy");
	}

	usleep(1000);

	return data[1];
}

static void flash_write_enable()
{
	if (verbose) {
		fprintf(stderr, "status before enable:\n");
		flash_read_status();
	}

	if (verbose)
		fprintf(stderr, "write enable..\n");

	uint8_t data[1] = { FC_WE };
	flash_chip_select();
	mpsse_xfer_spi(data, 1);
	flash_chip_deselect();

	if (verbose) {
		fprintf(stderr, "status after enable:\n");
		flash_read_status();
	}
}

static void flash_bulk_erase()
{
	fprintf(stderr, "bulk erase..\n");

	uint8_t data[1] = { FC_CE };
	flash_chip_select();
	mpsse_xfer_spi(data, 1);
	flash_chip_deselect();
}

static void flash_4kB_sector_erase(int addr)
{
	fprintf(stderr, "erase 4kB sector at 0x%06X..\n", addr);

	uint8_t command[4] = { FC_SE, (uint8_t)(addr >> 16), (uint8_t)(addr >> 8), (uint8_t)addr };

	flash_chip_select();
	mpsse_send_spi(command, 4);
	flash_chip_deselect();
}

static void flash_32kB_sector_erase(int addr)
{
	fprintf(stderr, "erase 64kB sector at 0x%06X..\n", addr);

	uint8_t command[4] = { FC_BE32, (uint8_t)(addr >> 16), (uint8_t)(addr >> 8), (uint8_t)addr };

	flash_chip_select();
	mpsse_send_spi(command, 4);
	flash_chip_deselect();
}

static void flash_64kB_sector_erase(int addr)
{
	fprintf(stderr, "erase 64kB sector at 0x%06X..\n", addr);

	uint8_t command[4] = { FC_BE64, (uint8_t)(addr >> 16), (uint8_t)(addr >> 8), (uint8_t)addr };

	flash_chip_select();
	mpsse_send_spi(command, 4);
	flash_chip_deselect();
}

static void flash_prog(int addr, uint8_t *data, int n)
{
	if (verbose)
		fprintf(stderr, "prog 0x%06X +0x%03X..\n", addr, n);

	uint8_t command[4] = { FC_PP, (uint8_t)(addr >> 16), (uint8_t)(addr >> 8), (uint8_t)addr };

	flash_chip_select();
	mpsse_send_spi(command, 4);
	mpsse_send_spi(data, n);
	flash_chip_deselect();

	if (verbose)
		for (int i = 0; i < n; i++)
			fprintf(stderr, "%02x%c", data[i], i == n - 1 || i % 32 == 31 ? '\n' : ' ');
}

static void flash_read(int addr, uint8_t *data, int n)
{
	if (verbose)
		fprintf(stderr, "read 0x%06X +0x%03X..\n", addr, n);

	uint8_t command[4] = { FC_RD, (uint8_t)(addr >> 16), (uint8_t)(addr >> 8), (uint8_t)addr };

	flash_chip_select();
	mpsse_send_spi(command, 4);
	memset(data, 0, n);
	mpsse_xfer_spi(data, n);
	flash_chip_deselect();

	if (verbose)
		for (int i = 0; i < n; i++)
			fprintf(stderr, "%02x%c", data[i], i == n - 1 || i % 32 == 31 ? '\n' : ' ');
}

static void flash_wait()
{
	if (verbose)
		fprintf(stderr, "waiting..");

	int count = 0;
	while (1)
	{
		uint8_t data[2] = { FC_RSR1 };

		flash_chip_select();
		mpsse_xfer_spi(data, 2);
		flash_chip_deselect();

		if ((data[1] & 0x01) == 0) {
			if (count < 2) {
				count++;
				if (verbose) {
					fprintf(stderr, "r");
					fflush(stderr);
				}
			} else {
				if (verbose) {
					fprintf(stderr, "R");
					fflush(stderr);
				}
				break;
			}
		} else {
			if (verbose) {
				fprintf(stderr, ".");
				fflush(stderr);
			}
			count = 0;
		}

		usleep(1000);
	}

	if (verbose)
		fprintf(stderr, "\n");

}

static void flash_disable_protection()
{
	fprintf(stderr, "disable flash protection...\n");

	// Write Status Register 1 <- 0x00
	uint8_t data[2] = { FC_WSR1, 0x00 };
	flash_chip_select();
	mpsse_xfer_spi(data, 2);
	flash_chip_deselect();
	
	flash_wait();
	
	// Read Status Register 1
	data[0] = FC_RSR1;

	flash_chip_select();
	mpsse_xfer_spi(data, 2);
	flash_chip_deselect();

	if (data[1] != 0x00)
		fprintf(stderr, "failed to disable protection, SR now equal to 0x%02x (expected 0x00)\n", data[1]);

}

// ---------------------------------------------------------
// iceprog implementation
// ---------------------------------------------------------

static void help(const char *progname)
{
	fprintf(stderr, "Simple programming tool for FTDI-based Lattice iCE programmers.\n");
	fprintf(stderr, "Usage: %s [-b|-n|-c] <input file>\n", progname);
	fprintf(stderr, "       %s -r|-R<bytes> <output file>\n", progname);
	fprintf(stderr, "       %s -S <input file>\n", progname);
	fprintf(stderr, "       %s -t\n", progname);
	fprintf(stderr, "\n");
	fprintf(stderr, "General options:\n");
	fprintf(stderr, "  -d <device string>    use the specified USB device [default: i:0x0403:0x6010 or i:0x0403:0x6014]\n");
	fprintf(stderr, "                          d:<devicenode>               (e.g. d:002/005)\n");
	fprintf(stderr, "                          i:<vendor>:<product>         (e.g. i:0x0403:0x6010)\n");
	fprintf(stderr, "                          i:<vendor>:<product>:<index> (e.g. i:0x0403:0x6010:0)\n");
	fprintf(stderr, "                          s:<vendor>:<product>:<serial-string>\n");
	fprintf(stderr, "  -I [ABCD]             connect to the specified interface on the FTDI chip\n");
	fprintf(stderr, "                          [default: A]\n");
	fprintf(stderr, "  -o <offset in bytes>  start address for read/write [default: 0]\n");
	fprintf(stderr, "                          (append 'k' to the argument for size in kilobytes,\n");
	fprintf(stderr, "                          or 'M' for size in megabytes)\n");
	fprintf(stderr, "  -s                    slow SPI (50 kHz instead of 6 MHz)\n");
	fprintf(stderr, "  -k                    keep flash in powered up state (i.e. skip power down command)\n");
	fprintf(stderr, "  -v                    verbose output\n");
	fprintf(stderr, "  -i [4,32,64]          select erase block size [default: 64k]\n");
	fprintf(stderr, "\n");
	fprintf(stderr, "Mode of operation:\n");
	fprintf(stderr, "  [default]             write file contents to flash, then verify\n");
	fprintf(stderr, "  -X                    write file contents to flash only\n");	
	fprintf(stderr, "  -r                    read first 256 kB from flash and write to file\n");
	fprintf(stderr, "  -R <size in bytes>    read the specified number of bytes from flash\n");
	fprintf(stderr, "                          (append 'k' to the argument for size in kilobytes,\n");
	fprintf(stderr, "                          or 'M' for size in megabytes)\n");
	fprintf(stderr, "  -c                    do not write flash, only verify (`check')\n");
	fprintf(stderr, "  -S                    perform SRAM programming\n");
	fprintf(stderr, "  -t                    just read the flash ID sequence\n");
	fprintf(stderr, "\n");
	fprintf(stderr, "Erase mode (only meaningful in default mode):\n");
	fprintf(stderr, "  [default]             erase aligned chunks of 64kB in write mode\n");
	fprintf(stderr, "                          This means that some data after the written data (or\n");
	fprintf(stderr, "                          even before when -o is used) may be erased as well.\n");
	fprintf(stderr, "  -b                    bulk erase entire flash before writing\n");
	fprintf(stderr, "  -e <size in bytes>    erase flash as if we were writing that number of bytes\n");
	fprintf(stderr, "  -n                    do not erase flash before writing\n");
	fprintf(stderr, "  -p                    disable write protection before erasing or writing\n");
	fprintf(stderr, "                          This can be useful if flash memory appears to be\n");
	fprintf(stderr, "                          bricked and won't respond to erasing or programming.\n");
	fprintf(stderr, "\n");
	fprintf(stderr, "Miscellaneous options:\n");
	fprintf(stderr, "      --help            display this help and exit\n");
	fprintf(stderr, "  --                    treat all remaining arguments as filenames\n");
	fprintf(stderr, "\n");
	fprintf(stderr, "Exit status:\n");
	fprintf(stderr, "  0 on success,\n");
	fprintf(stderr, "  1 if a non-hardware error occurred (e.g., failure to read from or\n");
	fprintf(stderr, "    write to a file, or invoked with invalid options),\n");
	fprintf(stderr, "  2 if communication with the hardware failed (e.g., cannot find the\n");
	fprintf(stderr, "    iCE FTDI USB device),\n");
	fprintf(stderr, "  3 if verification of the data failed.\n");
	fprintf(stderr, "\n");
	fprintf(stderr, "Notes for iCEstick (iCE40HX-1k devel board):\n");
	fprintf(stderr, "  An unmodified iCEstick can only be programmed via the serial flash.\n");
	fprintf(stderr, "  Direct programming of the SRAM is not supported. For direct SRAM\n");
	fprintf(stderr, "  programming the flash chip and one zero ohm resistor must be desoldered\n");
	fprintf(stderr, "  and the FT2232H SI pin must be connected to the iCE SPI_SI pin, as shown\n");
	fprintf(stderr, "  in this picture:\n");
	fprintf(stderr, "  http://www.clifford.at/gallery/2014-elektronik/IMG_20141115_183838\n");
	fprintf(stderr, "\n");
	fprintf(stderr, "Notes for the iCE40-HX8K Breakout Board:\n");
	fprintf(stderr, "  Make sure that the jumper settings on the board match the selected\n");
	fprintf(stderr, "  mode (SRAM or FLASH). See the iCE40-HX8K user manual for details.\n");
	fprintf(stderr, "\n");
	fprintf(stderr, "If you have a bug report, please file an issue on github:\n");
	fprintf(stderr, "  https://github.com/cliffordwolf/icestorm/issues\n");
}

int main(int argc, char **argv)
{
	/* used for error reporting */
	const char *my_name = argv[0];
	for (size_t i = 0; argv[0][i]; i++)
		if (argv[0][i] == '/')
			my_name = argv[0] + i + 1;

	int read_size = 256 * 1024;
	int erase_block_size = 64;
	int erase_size = 0;
	int rw_offset = 0;

	bool read_mode = false;
	bool check_mode = false;
	bool erase_mode = false;
	bool bulk_erase = false;
	bool dont_erase = false;
	bool prog_sram = false;
	bool test_mode = false;
	bool slow_clock = false;
	bool disable_protect = false;
	bool disable_verify = false;
	bool disable_powerdown = false;
	const char *filename = NULL;
	const char *devstr = NULL;
	int ifnum = 0;

#ifdef _WIN32
	_setmode(_fileno(stdin), _O_BINARY);
	_setmode(_fileno(stdout), _O_BINARY);
#endif

	static struct option long_options[] = {
		{"help", no_argument, NULL, -2},
		{NULL, 0, NULL, 0}
	};

	/* Decode command line parameters */
	int opt;
	char *endptr;
<<<<<<< HEAD
	while ((opt = getopt_long(argc, argv, "d:i:I:rR:e:o:cbnStvspX", long_options, NULL)) != -1) {
=======
	while ((opt = getopt_long(argc, argv, "d:I:rR:e:o:cbnStvspXk", long_options, NULL)) != -1) {
>>>>>>> dcda69d9
		switch (opt) {
		case 'd': /* device string */
			devstr = optarg;
			break;
		case 'i': /* block erase size */
			if (!strcmp(optarg, "4"))
				erase_block_size = 4;
			else if (!strcmp(optarg, "32"))
				erase_block_size = 32;
			else if (!strcmp(optarg, "64"))
				erase_block_size = 64;
			else {
				fprintf(stderr, "%s: `%s' is not a valid erase block size (must be `4', `32' or `64')\n", my_name, optarg);
				return EXIT_FAILURE;
			}
			break;
		case 'I': /* FTDI Chip interface select */
			if (!strcmp(optarg, "A"))
				ifnum = 0;
			else if (!strcmp(optarg, "B"))
				ifnum = 1;
			else if (!strcmp(optarg, "C"))
				ifnum = 2;
			else if (!strcmp(optarg, "D"))
				ifnum = 3;
			else {
				fprintf(stderr, "%s: `%s' is not a valid interface (must be `A', `B', `C', or `D')\n", my_name, optarg);
				return EXIT_FAILURE;
			}
			break;
		case 'r': /* Read 256 bytes to file */
			read_mode = true;
			break;
		case 'R': /* Read n bytes to file */
			read_mode = true;
			read_size = strtol(optarg, &endptr, 0);
			if (*endptr == '\0')
				/* ok */;
			else if (!strcmp(endptr, "k"))
				read_size *= 1024;
			else if (!strcmp(endptr, "M"))
				read_size *= 1024 * 1024;
			else {
				fprintf(stderr, "%s: `%s' is not a valid size\n", my_name, optarg);
				return EXIT_FAILURE;
			}
			break;
		case 'e': /* Erase blocks as if we were writing n bytes */
			erase_mode = true;
			erase_size = strtol(optarg, &endptr, 0);
			if (*endptr == '\0')
				/* ok */;
			else if (!strcmp(endptr, "k"))
				erase_size *= 1024;
			else if (!strcmp(endptr, "M"))
				erase_size *= 1024 * 1024;
			else {
				fprintf(stderr, "%s: `%s' is not a valid size\n", my_name, optarg);
				return EXIT_FAILURE;
			}
			break;
		case 'o': /* set address offset */
			rw_offset = strtol(optarg, &endptr, 0);
			if (*endptr == '\0')
				/* ok */;
			else if (!strcmp(endptr, "k"))
				rw_offset *= 1024;
			else if (!strcmp(endptr, "M"))
				rw_offset *= 1024 * 1024;
			else {
				fprintf(stderr, "%s: `%s' is not a valid offset\n", my_name, optarg);
				return EXIT_FAILURE;
			}
			break;
		case 'c': /* do not write just check */
			check_mode = true;
			break;
		case 'b': /* bulk erase before writing */
			bulk_erase = true;
			break;
		case 'n': /* do not erase before writing */
			dont_erase = true;
			break;
		case 'S': /* write to sram directly */
			prog_sram = true;
			break;
		case 't': /* just read flash id */
			test_mode = true;
			break;
		case 'v': /* provide verbose output */
			verbose = true;
			break;
		case 's': /* use slow SPI clock */
			slow_clock = true;
			break;
		case 'p': /* disable flash protect before erase/write */
			disable_protect = true;
			break;
		case 'X': /* disable verification */
			disable_verify = true;
			break;
		case 'k': /* disable power down command */
			disable_powerdown = true;
			break;
		case -2:
			help(argv[0]);
			return EXIT_SUCCESS;
		default:
			/* error message has already been printed */
			fprintf(stderr, "Try `%s --help' for more information.\n", argv[0]);
			return EXIT_FAILURE;
		}
	}

	/* Make sure that the combination of provided parameters makes sense */

	if (read_mode + erase_mode + check_mode + prog_sram + test_mode > 1) {
		fprintf(stderr, "%s: options `-r'/`-R', `-e`, `-c', `-S', and `-t' are mutually exclusive\n", my_name);
		return EXIT_FAILURE;
	}

	if (bulk_erase && dont_erase) {
		fprintf(stderr, "%s: options `-b' and `-n' are mutually exclusive\n", my_name);
		return EXIT_FAILURE;
	}

	if (disable_protect && (read_mode || check_mode || prog_sram || test_mode)) {
		fprintf(stderr, "%s: option `-p' only valid in programming mode\n", my_name);
		return EXIT_FAILURE;
	}

	if (bulk_erase && (read_mode || check_mode || prog_sram || test_mode)) {
		fprintf(stderr, "%s: option `-b' only valid in programming mode\n", my_name);
		return EXIT_FAILURE;
	}

	if (dont_erase && (read_mode || check_mode || prog_sram || test_mode)) {
		fprintf(stderr, "%s: option `-n' only valid in programming mode\n", my_name);
		return EXIT_FAILURE;
	}

	if (rw_offset != 0 && prog_sram) {
		fprintf(stderr, "%s: option `-o' not supported in SRAM mode\n", my_name);
		return EXIT_FAILURE;
	}

	if (rw_offset != 0 && test_mode) {
		fprintf(stderr, "%s: option `-o' not supported in test mode\n", my_name);
		return EXIT_FAILURE;
	}

	if (optind + 1 == argc) {
		if (test_mode) {
			fprintf(stderr, "%s: test mode doesn't take a file name\n", my_name);
			fprintf(stderr, "Try `%s --help' for more information.\n", argv[0]);
			return EXIT_FAILURE;
		}
		filename = argv[optind];
	} else if (optind != argc) {
		fprintf(stderr, "%s: too many arguments\n", my_name);
		fprintf(stderr, "Try `%s --help' for more information.\n", argv[0]);
		return EXIT_FAILURE;
	} else if (bulk_erase || disable_protect) {
		filename = "/dev/null";
	} else if (!test_mode && !erase_mode && !disable_protect) {
		fprintf(stderr, "%s: missing argument\n", my_name);
		fprintf(stderr, "Try `%s --help' for more information.\n", argv[0]);
		return EXIT_FAILURE;
	}

	/* open input/output file in advance
	   so we can fail before initializing the hardware */

	FILE *f = NULL;
	long file_size = -1;

	if (test_mode) {
		/* nop */;
	} else if (erase_mode) {
		file_size = erase_size;
	} else if (read_mode) {
		f = (strcmp(filename, "-") == 0) ? stdout : fopen(filename, "wb");
		if (f == NULL) {
			fprintf(stderr, "%s: can't open '%s' for writing: ", my_name, filename);
			perror(0);
			return EXIT_FAILURE;
		}
	} else {
		f = (strcmp(filename, "-") == 0) ? stdin : fopen(filename, "rb");
		if (f == NULL) {
			fprintf(stderr, "%s: can't open '%s' for reading: ", my_name, filename);
			perror(0);
			return EXIT_FAILURE;
		}

		/* For regular programming, we need to read the file
		   twice--once for programming and once for verifying--and
		   need to know the file size in advance in order to erase
		   the correct amount of memory.

		   See if we can seek on the input file.  Checking for "-"
		   as an argument isn't enough as we might be reading from a
		   named pipe, or contrarily, the standard input may be an
		   ordinary file. */

		if (!prog_sram && !check_mode) {
			if (fseek(f, 0L, SEEK_END) != -1) {
				file_size = ftell(f);
				if (file_size == -1) {
					fprintf(stderr, "%s: %s: ftell: ", my_name, filename);
					perror(0);
					return EXIT_FAILURE;
				}
				if (fseek(f, 0L, SEEK_SET) == -1) {
					fprintf(stderr, "%s: %s: fseek: ", my_name, filename);
					perror(0);
					return EXIT_FAILURE;
				}
			} else {
				FILE *pipe = f;

				f = tmpfile();
				if (f == NULL) {
					fprintf(stderr, "%s: can't open temporary file\n", my_name);
					return EXIT_FAILURE;
				}
				file_size = 0;

				while (true) {
					static unsigned char buffer[4096];
					size_t rc = fread(buffer, 1, 4096, pipe);
					if (rc <= 0)
						break;
					size_t wc = fwrite(buffer, 1, rc, f);
					if (wc != rc) {
						fprintf(stderr, "%s: can't write to temporary file\n", my_name);
						return EXIT_FAILURE;
					}
					file_size += rc;
				}
				fclose(pipe);

				/* now seek to the beginning so we can
				   start reading again */
				fseek(f, 0, SEEK_SET);
			}
		}
	}

	// ---------------------------------------------------------
	// Initialize USB connection to FT2232H
	// ---------------------------------------------------------

	fprintf(stderr, "init..\n");

	mpsse_init(ifnum, devstr, slow_clock);

	fprintf(stderr, "cdone: %s\n", get_cdone() ? "high" : "low");

	flash_release_reset();
	usleep(100000);

	if (test_mode)
	{
		fprintf(stderr, "reset..\n");

		flash_chip_deselect();
		usleep(250000);

		fprintf(stderr, "cdone: %s\n", get_cdone() ? "high" : "low");

		flash_reset();
		flash_power_up();

		flash_read_id();

		flash_power_down();

		flash_release_reset();
		usleep(250000);

		fprintf(stderr, "cdone: %s\n", get_cdone() ? "high" : "low");
	}
	else if (prog_sram)
	{
		// ---------------------------------------------------------
		// Reset
		// ---------------------------------------------------------

		fprintf(stderr, "reset..\n");

		sram_reset();
		usleep(100);

		sram_chip_select();
		usleep(2000);

		fprintf(stderr, "cdone: %s\n", get_cdone() ? "high" : "low");


		// ---------------------------------------------------------
		// Program
		// ---------------------------------------------------------

		fprintf(stderr, "programming..\n");
		while (1) {
			static unsigned char buffer[4096];
			int rc = fread(buffer, 1, 4096, f);
			if (rc <= 0)
				break;
			if (verbose)
				fprintf(stderr, "sending %d bytes.\n", rc);
			mpsse_send_spi(buffer, rc);
		}

		mpsse_send_dummy_bytes(6);
		mpsse_send_dummy_bit();

		fprintf(stderr, "cdone: %s\n", get_cdone() ? "high" : "low");
	}
	else /* program flash */
	{
		// ---------------------------------------------------------
		// Reset
		// ---------------------------------------------------------

		fprintf(stderr, "reset..\n");

		flash_chip_deselect();
		usleep(250000);

		fprintf(stderr, "cdone: %s\n", get_cdone() ? "high" : "low");

		flash_reset();
		flash_power_up();

		flash_read_id();


		// ---------------------------------------------------------
		// Program
		// ---------------------------------------------------------

		if (!read_mode && !check_mode)
		{
			if (disable_protect)
			{
				flash_write_enable();
				flash_disable_protection();
			}
			
			if (!dont_erase)
			{
				if (bulk_erase)
				{
					flash_write_enable();
					flash_bulk_erase();
					flash_wait();
				}
				else
				{
					fprintf(stderr, "file size: %ld\n", file_size);

					int block_size = erase_block_size << 10;
					int block_mask = block_size - 1;
					int begin_addr = rw_offset & ~block_mask;
					int end_addr = (rw_offset + file_size + block_mask) & ~block_mask;

					for (int addr = begin_addr; addr < end_addr; addr += block_size) {
						flash_write_enable();
						switch(erase_block_size) {
							case 4:
								flash_4kB_sector_erase(addr);
								break;
							case 32:
								flash_32kB_sector_erase(addr);
								break;
							case 64:
								flash_64kB_sector_erase(addr);
								break;
						}
						if (verbose) {
							fprintf(stderr, "Status after block erase:\n");
							flash_read_status();
						}
						flash_wait();
					}
				}
			}

			if (!erase_mode)
			{
				fprintf(stderr, "programming..\n");

				for (int rc, addr = 0; true; addr += rc) {
					uint8_t buffer[256];
					int page_size = 256 - (rw_offset + addr) % 256;
					rc = fread(buffer, 1, page_size, f);
					if (rc <= 0)
						break;
					flash_write_enable();
					flash_prog(rw_offset + addr, buffer, rc);
					flash_wait();
				}

				/* seek to the beginning for second pass */
				fseek(f, 0, SEEK_SET);
			}
		}

		// ---------------------------------------------------------
		// Read/Verify
		// ---------------------------------------------------------

		if (read_mode) {
			fprintf(stderr, "reading..\n");
			for (int addr = 0; addr < read_size; addr += 256) {
				uint8_t buffer[256];
				flash_read(rw_offset + addr, buffer, 256);
				fwrite(buffer, read_size - addr > 256 ? 256 : read_size - addr, 1, f);
			}
		} else if (!erase_mode && !disable_verify) {
			fprintf(stderr, "reading..\n");
			for (int addr = 0; true; addr += 256) {
				uint8_t buffer_flash[256], buffer_file[256];
				int rc = fread(buffer_file, 1, 256, f);
				if (rc <= 0)
					break;
				flash_read(rw_offset + addr, buffer_flash, rc);
				if (memcmp(buffer_file, buffer_flash, rc)) {
					fprintf(stderr, "Found difference between flash and file!\n");
					mpsse_error(3);
				}
			}

			fprintf(stderr, "VERIFY OK\n");
		}


		// ---------------------------------------------------------
		// Reset
		// ---------------------------------------------------------

		if (!disable_powerdown)
			flash_power_down();

		set_cs_creset(1, 1);
		usleep(250000);

		fprintf(stderr, "cdone: %s\n", get_cdone() ? "high" : "low");
	}

	if (f != NULL && f != stdin && f != stdout)
		fclose(f);

	// ---------------------------------------------------------
	// Exit
	// ---------------------------------------------------------

	fprintf(stderr, "Bye.\n");
	mpsse_close();
	return 0;
}<|MERGE_RESOLUTION|>--- conflicted
+++ resolved
@@ -565,11 +565,7 @@
 	/* Decode command line parameters */
 	int opt;
 	char *endptr;
-<<<<<<< HEAD
-	while ((opt = getopt_long(argc, argv, "d:i:I:rR:e:o:cbnStvspX", long_options, NULL)) != -1) {
-=======
-	while ((opt = getopt_long(argc, argv, "d:I:rR:e:o:cbnStvspXk", long_options, NULL)) != -1) {
->>>>>>> dcda69d9
+	while ((opt = getopt_long(argc, argv, "d:i:I:rR:e:o:cbnStvspXk", long_options, NULL)) != -1) {
 		switch (opt) {
 		case 'd': /* device string */
 			devstr = optarg;
